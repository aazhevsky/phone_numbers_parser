--- conflicted
+++ resolved
@@ -1,10 +1,6 @@
 name: phone_numbers_parser
 description: Dart library for parsing phone numbers. Inspired by Google's libphonenumber and PhoneNumberKit for ios.
-<<<<<<< HEAD
-version: 4.2.0
-=======
 version: 4.2.1
->>>>>>> 75e91bd2
 homepage: https://github.com/cedvdb/phone_number_parser
 
 environment:
