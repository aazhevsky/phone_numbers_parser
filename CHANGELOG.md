<<<<<<< HEAD
=======
## 5.0.3
- updated metadata

>>>>>>> dc08bdc8
## 5.0.0
- [Breaking] all iso code api now use IsoCode enum
- fix for parseRaw when only country code is present.

## 4.2.1
  - make phone number json serializable

## 4.2.0
  - Fix incorrect parsing in some cases
  - fix validate length as it was incorrectly validating with pattern

## 4.1.0
  - only modify national number to its international version when it is valid
  - resolve issue where phone number were incorrectly parsed if national number started with country code (it happens)

## 4.0.1

  - reexport deprecated public api for backward comp

## 4.0.0 Consolidating Public API

This release removes the LightPhoneParser because it was not working perfectly and the cost of maintaining
two parsers is too high.

Removing that parser allowed to revert to a more succint public API, where methods should be accessed
solely via the PhoneNumber class.

PhoneParser,  PhoneNumberFormatter and the likes are still exported for backward compatibility but it is advised 
to switch to PhoneNumber's methods instead

- [Breaking]: LightPhoneParser has been removed as it was imperfect and added complexity in maintaining two parsers.
- [Deprecated]: PhoneParser methods have been deprecated in favor of the methods on PhoneNumber class

## 3.0.2
- fix formatter error when empty input

## 3.0.1
- added [parseNational]

## 3.0.0
- added localized formatter to format a phone number in an human readable way
- added PhoneNumberRanges and utility operators on PhoneNumber (thanks @bsutton)
- renamed [dialCode] to [countryCode] as dialCode was semantically incorrect

## 2.0.1
- rename base class for parsers to BasePhoneParser, as parser was too broad.
- export BasePhoneParser

## 2.0.0
- Resolve issue #1 where it was possible to significantly increase memory foothprint by importing both parsers. Thanks @xvrh 
- Deplaced validate method from PhoneNumber to PhoneParser and LightPhoneParser to 
  make it more obvious that one is 
- Light parser can now parseWithDialCode and parseRaw, although less accurate than the full parser

## 1.0.5
- Minor doc change

## 1.0.4
- Added metadata property runtime type to toString to make it more obvious when two instances are not equals

## 1.0.3
- Made toString more readable

## 1.0.2
- Add toString to PhoneNumber

## 1.0.1
- validate method on PhoneNumber

## 1.0.0
- There are now two parsers:
   - PhoneParser: Heavy, more accurate and more computationally intensive (relies on pattern matching)
   - LightPhoneParser: Light, somewhat accurate and less computationally intensive (relies on length)
   If a light validation based on length suffice, LightPhoneParser can be used, assuming you don't import
   the other parser, that will decrease the library size footprint.

  With this change a few breaking changes had to be made
- [Breaking]: PhoneNumber creation is now made with parsers:

  before:
  ```dart
  final frPhone = PhoneNumber.fromRaw('+33 655 5705 76');
  final frPhone1 = PhoneNumber.fromIsoCode('FR', '655 5705 76');
  ```

  after:
  ```dart
  final frPhone = PhoneParser.fromRaw('+33 655 5705 76')
  final frPhone1 = LightPhoneParser.fromIsoCode('FR', '655 5705 76');
  ```

- [Breaking]: removed country class and country list, which are now in a separate library

## 0.2.0
* extracted country data files to another library dart_countries as it can be used in other scenarios
* [Breaking]: Country.getDisplayDialCode is now a getter Country.displayIsoCode.

## 0.1.4
* upgrade dependencies

## 0.1.3
* deprecate valid property on phone number
* make phone number type in validate method nullable to validate against general type

## 0.1.2
* rename example so it shows in pub.dev

## 0.1.1
* Add example

## 0.1.0

- fix substantial bug where validity would be true for longer numbers
- added validity check on phone number to further check validity for a given phone number type (mobile, fixedLine)
- added more tests

## 0.0.5

- Breaking: remove getters for leading digits as it sometimes contains patterns
- Put space in American Samoa's name

## 0.0.4 

- changed displayDialCode getter into method to allow for different syntax

## 0.0.3

- added toString to PhoneNumber
- added leading digits getter to country
- added displayDialCode on country which is a mix of country code and leading digits
- added copyWithIsoCode as instance method on phone number to make it
  easy to switch between countries in a phone number input
- added toString to exception

## 0.0.2

- added some doc, by Cedvdb

## 0.0.1

- Initial version, created by Cedvdb
<|MERGE_RESOLUTION|>--- conflicted
+++ resolved
@@ -1,147 +1,144 @@
-<<<<<<< HEAD
-=======
-## 5.0.3
-- updated metadata
-
->>>>>>> dc08bdc8
-## 5.0.0
-- [Breaking] all iso code api now use IsoCode enum
-- fix for parseRaw when only country code is present.
-
-## 4.2.1
-  - make phone number json serializable
-
-## 4.2.0
-  - Fix incorrect parsing in some cases
-  - fix validate length as it was incorrectly validating with pattern
-
-## 4.1.0
-  - only modify national number to its international version when it is valid
-  - resolve issue where phone number were incorrectly parsed if national number started with country code (it happens)
-
-## 4.0.1
-
-  - reexport deprecated public api for backward comp
-
-## 4.0.0 Consolidating Public API
-
-This release removes the LightPhoneParser because it was not working perfectly and the cost of maintaining
-two parsers is too high.
-
-Removing that parser allowed to revert to a more succint public API, where methods should be accessed
-solely via the PhoneNumber class.
-
-PhoneParser,  PhoneNumberFormatter and the likes are still exported for backward compatibility but it is advised 
-to switch to PhoneNumber's methods instead
-
-- [Breaking]: LightPhoneParser has been removed as it was imperfect and added complexity in maintaining two parsers.
-- [Deprecated]: PhoneParser methods have been deprecated in favor of the methods on PhoneNumber class
-
-## 3.0.2
-- fix formatter error when empty input
-
-## 3.0.1
-- added [parseNational]
-
-## 3.0.0
-- added localized formatter to format a phone number in an human readable way
-- added PhoneNumberRanges and utility operators on PhoneNumber (thanks @bsutton)
-- renamed [dialCode] to [countryCode] as dialCode was semantically incorrect
-
-## 2.0.1
-- rename base class for parsers to BasePhoneParser, as parser was too broad.
-- export BasePhoneParser
-
-## 2.0.0
-- Resolve issue #1 where it was possible to significantly increase memory foothprint by importing both parsers. Thanks @xvrh 
-- Deplaced validate method from PhoneNumber to PhoneParser and LightPhoneParser to 
-  make it more obvious that one is 
-- Light parser can now parseWithDialCode and parseRaw, although less accurate than the full parser
-
-## 1.0.5
-- Minor doc change
-
-## 1.0.4
-- Added metadata property runtime type to toString to make it more obvious when two instances are not equals
-
-## 1.0.3
-- Made toString more readable
-
-## 1.0.2
-- Add toString to PhoneNumber
-
-## 1.0.1
-- validate method on PhoneNumber
-
-## 1.0.0
-- There are now two parsers:
-   - PhoneParser: Heavy, more accurate and more computationally intensive (relies on pattern matching)
-   - LightPhoneParser: Light, somewhat accurate and less computationally intensive (relies on length)
-   If a light validation based on length suffice, LightPhoneParser can be used, assuming you don't import
-   the other parser, that will decrease the library size footprint.
-
-  With this change a few breaking changes had to be made
-- [Breaking]: PhoneNumber creation is now made with parsers:
-
-  before:
-  ```dart
-  final frPhone = PhoneNumber.fromRaw('+33 655 5705 76');
-  final frPhone1 = PhoneNumber.fromIsoCode('FR', '655 5705 76');
-  ```
-
-  after:
-  ```dart
-  final frPhone = PhoneParser.fromRaw('+33 655 5705 76')
-  final frPhone1 = LightPhoneParser.fromIsoCode('FR', '655 5705 76');
-  ```
-
-- [Breaking]: removed country class and country list, which are now in a separate library
-
-## 0.2.0
-* extracted country data files to another library dart_countries as it can be used in other scenarios
-* [Breaking]: Country.getDisplayDialCode is now a getter Country.displayIsoCode.
-
-## 0.1.4
-* upgrade dependencies
-
-## 0.1.3
-* deprecate valid property on phone number
-* make phone number type in validate method nullable to validate against general type
-
-## 0.1.2
-* rename example so it shows in pub.dev
-
-## 0.1.1
-* Add example
-
-## 0.1.0
-
-- fix substantial bug where validity would be true for longer numbers
-- added validity check on phone number to further check validity for a given phone number type (mobile, fixedLine)
-- added more tests
-
-## 0.0.5
-
-- Breaking: remove getters for leading digits as it sometimes contains patterns
-- Put space in American Samoa's name
-
-## 0.0.4 
-
-- changed displayDialCode getter into method to allow for different syntax
-
-## 0.0.3
-
-- added toString to PhoneNumber
-- added leading digits getter to country
-- added displayDialCode on country which is a mix of country code and leading digits
-- added copyWithIsoCode as instance method on phone number to make it
-  easy to switch between countries in a phone number input
-- added toString to exception
-
-## 0.0.2
-
-- added some doc, by Cedvdb
-
-## 0.0.1
-
-- Initial version, created by Cedvdb
+## 5.0.3
+- updated metadata
+
+## 5.0.0
+- [Breaking] all iso code api now use IsoCode enum
+- fix for parseRaw when only country code is present.
+
+## 4.2.1
+  - make phone number json serializable
+
+## 4.2.0
+  - Fix incorrect parsing in some cases
+  - fix validate length as it was incorrectly validating with pattern
+
+## 4.1.0
+  - only modify national number to its international version when it is valid
+  - resolve issue where phone number were incorrectly parsed if national number started with country code (it happens)
+
+## 4.0.1
+
+  - reexport deprecated public api for backward comp
+
+## 4.0.0 Consolidating Public API
+
+This release removes the LightPhoneParser because it was not working perfectly and the cost of maintaining
+two parsers is too high.
+
+Removing that parser allowed to revert to a more succint public API, where methods should be accessed
+solely via the PhoneNumber class.
+
+PhoneParser,  PhoneNumberFormatter and the likes are still exported for backward compatibility but it is advised 
+to switch to PhoneNumber's methods instead
+
+- [Breaking]: LightPhoneParser has been removed as it was imperfect and added complexity in maintaining two parsers.
+- [Deprecated]: PhoneParser methods have been deprecated in favor of the methods on PhoneNumber class
+
+## 3.0.2
+- fix formatter error when empty input
+
+## 3.0.1
+- added [parseNational]
+
+## 3.0.0
+- added localized formatter to format a phone number in an human readable way
+- added PhoneNumberRanges and utility operators on PhoneNumber (thanks @bsutton)
+- renamed [dialCode] to [countryCode] as dialCode was semantically incorrect
+
+## 2.0.1
+- rename base class for parsers to BasePhoneParser, as parser was too broad.
+- export BasePhoneParser
+
+## 2.0.0
+- Resolve issue #1 where it was possible to significantly increase memory foothprint by importing both parsers. Thanks @xvrh 
+- Deplaced validate method from PhoneNumber to PhoneParser and LightPhoneParser to 
+  make it more obvious that one is 
+- Light parser can now parseWithDialCode and parseRaw, although less accurate than the full parser
+
+## 1.0.5
+- Minor doc change
+
+## 1.0.4
+- Added metadata property runtime type to toString to make it more obvious when two instances are not equals
+
+## 1.0.3
+- Made toString more readable
+
+## 1.0.2
+- Add toString to PhoneNumber
+
+## 1.0.1
+- validate method on PhoneNumber
+
+## 1.0.0
+- There are now two parsers:
+   - PhoneParser: Heavy, more accurate and more computationally intensive (relies on pattern matching)
+   - LightPhoneParser: Light, somewhat accurate and less computationally intensive (relies on length)
+   If a light validation based on length suffice, LightPhoneParser can be used, assuming you don't import
+   the other parser, that will decrease the library size footprint.
+
+  With this change a few breaking changes had to be made
+- [Breaking]: PhoneNumber creation is now made with parsers:
+
+  before:
+  ```dart
+  final frPhone = PhoneNumber.fromRaw('+33 655 5705 76');
+  final frPhone1 = PhoneNumber.fromIsoCode('FR', '655 5705 76');
+  ```
+
+  after:
+  ```dart
+  final frPhone = PhoneParser.fromRaw('+33 655 5705 76')
+  final frPhone1 = LightPhoneParser.fromIsoCode('FR', '655 5705 76');
+  ```
+
+- [Breaking]: removed country class and country list, which are now in a separate library
+
+## 0.2.0
+* extracted country data files to another library dart_countries as it can be used in other scenarios
+* [Breaking]: Country.getDisplayDialCode is now a getter Country.displayIsoCode.
+
+## 0.1.4
+* upgrade dependencies
+
+## 0.1.3
+* deprecate valid property on phone number
+* make phone number type in validate method nullable to validate against general type
+
+## 0.1.2
+* rename example so it shows in pub.dev
+
+## 0.1.1
+* Add example
+
+## 0.1.0
+
+- fix substantial bug where validity would be true for longer numbers
+- added validity check on phone number to further check validity for a given phone number type (mobile, fixedLine)
+- added more tests
+
+## 0.0.5
+
+- Breaking: remove getters for leading digits as it sometimes contains patterns
+- Put space in American Samoa's name
+
+## 0.0.4 
+
+- changed displayDialCode getter into method to allow for different syntax
+
+## 0.0.3
+
+- added toString to PhoneNumber
+- added leading digits getter to country
+- added displayDialCode on country which is a mix of country code and leading digits
+- added copyWithIsoCode as instance method on phone number to make it
+  easy to switch between countries in a phone number input
+- added toString to exception
+
+## 0.0.2
+
+- added some doc, by Cedvdb
+
+## 0.0.1
+
+- Initial version, created by Cedvdb