--- conflicted
+++ resolved
@@ -1,142 +1,118 @@
-<<<<<<< HEAD
-=======
-import 'package:phone_number_metadata/phone_number_metadata.dart';
->>>>>>> dc08bdc8
-import 'package:phone_numbers_parser/phone_numbers_parser.dart';
-import 'package:test/test.dart';
-
-void main() {
-  group('PhoneParser', () {
-    test('should parse with the phone number in different formats', () {
-      PhoneNumber parse(iso, n) => PhoneParser.fromIsoCode(iso, n);
-      final international = '+33686579014';
-      // fr no transformation required except removing prefixes
-      expect(
-        parse(IsoCode.FR, '+33 6 86 57 90 14').international,
-        equals(international),
-      );
-      expect(
-        parse(IsoCode.FR, '+33 6 865-79-014').international,
-        equals(international),
-      );
-      expect(
-        parse(IsoCode.FR, '00 33 6 86.57.90.14').international,
-        equals(international),
-      );
-
-      expect(
-        parse(IsoCode.FR, '06 86 57 90 14').international,
-        equals(international),
-      );
-      expect(
-        parse(IsoCode.FR, '6 86 57 90 14').international,
-        equals(international),
-      );
-    });
-
-    test('should parse national', () {
-      expect(
-        PhoneParser.fromNational(IsoCode.FR, '06 86 57 90 14').international,
-        equals('+33686579014'),
-      );
-      for (var example in metadataExamplesByIsoCode.entries) {
-        expect(
-<<<<<<< HEAD
-          PhoneParser.fromNational(IsoCode.values.byName(example['isoCode']!),
-                  example['mobile']!)
-=======
-          PhoneParser.fromNational(example.key, example.value.mobile)
->>>>>>> dc08bdc8
-              .validate(),
-          isTrue,
-        );
-        expect(
-<<<<<<< HEAD
-          PhoneParser.fromNational(IsoCode.values.byName(example['isoCode']!),
-                  example['mobile']! + '9999999')
-=======
-          PhoneParser.fromNational(
-                  example.key, example.value.mobile + '9999999')
->>>>>>> dc08bdc8
-              .validate(),
-          isFalse,
-        );
-      }
-    });
-
-    test('should parse with iso code', () {
-<<<<<<< HEAD
-      for (var example in examples) {
-        final parsed = PhoneParser.fromIsoCode(
-            IsoCode.values.byName(example['isoCode']!), example['mobile']!);
-=======
-      for (var example in metadataExamplesByIsoCode.entries) {
-        final parsed =
-            PhoneParser.fromIsoCode(example.key, example.value.mobile);
->>>>>>> dc08bdc8
-        expect(
-          parsed.validate(),
-          isTrue,
-        );
-        expect(
-<<<<<<< HEAD
-          PhoneParser.fromIsoCode(IsoCode.values.byName(example['isoCode']!),
-                  example['mobile']! + '9999999')
-=======
-          PhoneParser.fromIsoCode(example.key, example.value.mobile + '9999999')
->>>>>>> dc08bdc8
-              .validate(),
-          isFalse,
-        );
-      }
-      // should modify national number from local to international
-      // example: in argentina 0343 15 555 1212 (local) is exactly the
-      // number as +54 9 343 555 1212 (international)
-      expect(PhoneParser.fromIsoCode(IsoCode.AR, '0343155551212').international,
-          equals('+5493435551212'));
-      expect(PhoneParser.fromIsoCode(IsoCode.AR, '93435551212').international,
-          equals('+5493435551212'));
-    });
-
-    test('should parse with country calling code', () {
-      PhoneNumber parse(c, n) => PhoneParser.fromCountryCode(c, n);
-      // basic
-      expect(parse('32', '479 995 533').international, equals('+32479995533'));
-      // same country calling code
-      expect(parse('1', '6135550165').isoCode, equals(IsoCode.CA));
-      expect(parse('1', '2025550128').isoCode, equals(IsoCode.US));
-      // transform
-      expect(
-          parse('54', '0343155551212').international, equals('+5493435551212'));
-      expect(
-          parse('54', '93435551212').international, equals('+5493435551212'));
-    });
-
-    test('should parse with raw phone number', () {
-      PhoneNumber parse(n) => PhoneParser.fromRaw(n);
-      // basic
-      expect(parse('+32 479 995 533').international, equals('+32479995533'));
-      // same country calling code
-      expect(parse('+16135550165').isoCode, equals(IsoCode.CA));
-      expect(parse('+12025550128').isoCode, equals(IsoCode.US));
-      // no transform
-      expect(
-          parse('+54 9 343 555 1212').international, equals('+5493435551212'));
-    });
-
-    test(
-        'should output a national number in its international version only when valid',
-        () {
-      expect(PhoneParser.fromNational(IsoCode.BE, '0499 99 99 9').nsn,
-          equals('049999999'));
-      expect(PhoneParser.fromNational(IsoCode.BE, '0499 99 99 99').nsn,
-          equals('499999999'));
-      // expect()
-    });
-
-    test('should parse incomplete raw phone numbers', () {
-      expect(PhoneParser.fromRaw('33').isoCode, equals(IsoCode.FR));
-      expect(PhoneParser.fromRaw('33').nsn, equals(''));
-    });
-  });
-}
+import 'package:phone_number_metadata/phone_number_metadata.dart';
+import 'package:phone_numbers_parser/phone_numbers_parser.dart';
+import 'package:test/test.dart';
+
+void main() {
+  group('PhoneParser', () {
+    test('should parse with the phone number in different formats', () {
+      PhoneNumber parse(iso, n) => PhoneParser.fromIsoCode(iso, n);
+      final international = '+33686579014';
+      // fr no transformation required except removing prefixes
+      expect(
+        parse(IsoCode.FR, '+33 6 86 57 90 14').international,
+        equals(international),
+      );
+      expect(
+        parse(IsoCode.FR, '+33 6 865-79-014').international,
+        equals(international),
+      );
+      expect(
+        parse(IsoCode.FR, '00 33 6 86.57.90.14').international,
+        equals(international),
+      );
+
+      expect(
+        parse(IsoCode.FR, '06 86 57 90 14').international,
+        equals(international),
+      );
+      expect(
+        parse(IsoCode.FR, '6 86 57 90 14').international,
+        equals(international),
+      );
+    });
+
+    test('should parse national', () {
+      expect(
+        PhoneParser.fromNational(IsoCode.FR, '06 86 57 90 14').international,
+        equals('+33686579014'),
+      );
+      for (var example in metadataExamplesByIsoCode.entries) {
+        expect(
+          PhoneParser.fromNational(example.key, example.value.mobile)
+              .validate(),
+          isTrue,
+        );
+        expect(
+          PhoneParser.fromNational(
+                  example.key, example.value.mobile + '9999999')
+              .validate(),
+          isFalse,
+        );
+      }
+    });
+
+    test('should parse with iso code', () {
+      for (var example in metadataExamplesByIsoCode.entries) {
+        final parsed =
+            PhoneParser.fromIsoCode(example.key, example.value.mobile);
+        expect(
+          parsed.validate(),
+          isTrue,
+        );
+        expect(
+          PhoneParser.fromIsoCode(example.key, example.value.mobile + '9999999')
+              .validate(),
+          isFalse,
+        );
+      }
+      // should modify national number from local to international
+      // example: in argentina 0343 15 555 1212 (local) is exactly the
+      // number as +54 9 343 555 1212 (international)
+      expect(PhoneParser.fromIsoCode(IsoCode.AR, '0343155551212').international,
+          equals('+5493435551212'));
+      expect(PhoneParser.fromIsoCode(IsoCode.AR, '93435551212').international,
+          equals('+5493435551212'));
+    });
+
+    test('should parse with country calling code', () {
+      PhoneNumber parse(c, n) => PhoneParser.fromCountryCode(c, n);
+      // basic
+      expect(parse('32', '479 995 533').international, equals('+32479995533'));
+      // same country calling code
+      expect(parse('1', '6135550165').isoCode, equals(IsoCode.CA));
+      expect(parse('1', '2025550128').isoCode, equals(IsoCode.US));
+      // transform
+      expect(
+          parse('54', '0343155551212').international, equals('+5493435551212'));
+      expect(
+          parse('54', '93435551212').international, equals('+5493435551212'));
+    });
+
+    test('should parse with raw phone number', () {
+      PhoneNumber parse(n) => PhoneParser.fromRaw(n);
+      // basic
+      expect(parse('+32 479 995 533').international, equals('+32479995533'));
+      // same country calling code
+      expect(parse('+16135550165').isoCode, equals(IsoCode.CA));
+      expect(parse('+12025550128').isoCode, equals(IsoCode.US));
+      // no transform
+      expect(
+          parse('+54 9 343 555 1212').international, equals('+5493435551212'));
+    });
+
+    test(
+        'should output a national number in its international version only when valid',
+        () {
+      expect(PhoneParser.fromNational(IsoCode.BE, '0499 99 99 9').nsn,
+          equals('049999999'));
+      expect(PhoneParser.fromNational(IsoCode.BE, '0499 99 99 99').nsn,
+          equals('499999999'));
+      // expect()
+    });
+
+    test('should parse incomplete raw phone numbers', () {
+      expect(PhoneParser.fromRaw('33').isoCode, equals(IsoCode.FR));
+      expect(PhoneParser.fromRaw('33').nsn, equals(''));
+    });
+  });
+}