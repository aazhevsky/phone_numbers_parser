<<<<<<< HEAD
import 'package:phone_numbers_parser/phone_numbers_parser.dart';

void main(List<String> arguments) {
  final parser = PhoneParser(); // alternatively LightPhoneParser
  // creation
  final frPhone = parser.parseRaw('+33 655 5705 76');
  final frPhone1 = parser.parseWithIsoCode('fr', '655 5705 76');
  final frPhone2 = parser.parseWithCountryCode('33', '655 5705 76');
  final frPhone3 = parser.parseWithIsoCode('fr', '0655 5705 76');
  final allSame =
      frPhone == frPhone1 && frPhone == frPhone2 && frPhone == frPhone3;
  print(allSame); // true

  // validation
  print(parser.validate(frPhone1)); // true
  print(parser.validate(frPhone1, PhoneNumberType.mobile)); // true
  print(parser.validate(frPhone1, PhoneNumberType.fixedLine)); // false

  // changing the country
  final esPhone = parser.copyWithIsoCode(frPhone, 'ES');
  print(esPhone.countryCode); // 34
  print(esPhone.isoCode); // ES
  print(esPhone.international); // '+34655570576'

  // utils
  final text = 'hey my phone number is: +33 939 876 218';
  final found = parser.findPotentialPhoneNumbers(text);
  print(text.substring(found.first.start, found.first.end));
}
=======
import 'package:phone_numbers_parser/phone_numbers_parser.dart';

void main(List<String> arguments) {
  final parser = PhoneParser(); // alternatively LightPhoneParser
  // creation
  final frPhone = parser.parseRaw('+33 655 5705 76');
  final frPhone1 = parser.parseWithIsoCode('fr', '655 5705 76');
  final frPhone2 = parser.parseWithDialCode('33', '655 5705 76');
  final frPhone3 = parser.parseWithIsoCode('fr', '0655 5705 76');
  final allSame =
      frPhone == frPhone1 && frPhone == frPhone2 && frPhone == frPhone3;
  print(allSame); // true

  // validation
  print(parser.validate(frPhone1)); // true
  print(parser.validate(frPhone1, PhoneNumberType.mobile)); // true
  print(parser.validate(frPhone1, PhoneNumberType.fixedLine)); // false

  // changing the country
  final esPhone = parser.copyWithIsoCode(frPhone, 'ES');
  print(esPhone.dialCode); // 34
  print(esPhone.isoCode); // ES
  print(esPhone.international); // '+34655570576'

  // utils
  final text = 'hey my phone number is: +33 939 876 218';
  final found = parser.findPotentialPhoneNumbers(text);
  print(text.substring(found.first.start, found.first.end));

  // Ranges
  final first = parser.parseRaw('+33 655 5705 00');
  final last = parser.parseRaw('+33 655 5705 03');
  final range = PhoneNumberRange(first, last);

  print('Count: ${range.count}');
  print('Expand: ${range.expandRange().join(',')}');

  if (first > last) {
    print("this shouldn't be.");
  }

  final one = parser.parseRaw('+33 655 5705 01');
  final two = parser.parseRaw('+33 655 5705 02');

  if (one.isAdjacentTo(two)) {
    print('We are together');
  }
  if (one.isSequentialTo(two)) {
    print('$two comes after $one');
  }

  /// treat the phone no. like an int
  var three = two + 1;
  print('Its still a phone No. $three');
  two - 1 == one;
  var another = one + 2;
  print('$another == $three');
}
>>>>>>> 73d42c97
<|MERGE_RESOLUTION|>--- conflicted
+++ resolved
@@ -1,4 +1,3 @@
-<<<<<<< HEAD
 import 'package:phone_numbers_parser/phone_numbers_parser.dart';
 
 void main(List<String> arguments) {
@@ -7,36 +6,6 @@
   final frPhone = parser.parseRaw('+33 655 5705 76');
   final frPhone1 = parser.parseWithIsoCode('fr', '655 5705 76');
   final frPhone2 = parser.parseWithCountryCode('33', '655 5705 76');
-  final frPhone3 = parser.parseWithIsoCode('fr', '0655 5705 76');
-  final allSame =
-      frPhone == frPhone1 && frPhone == frPhone2 && frPhone == frPhone3;
-  print(allSame); // true
-
-  // validation
-  print(parser.validate(frPhone1)); // true
-  print(parser.validate(frPhone1, PhoneNumberType.mobile)); // true
-  print(parser.validate(frPhone1, PhoneNumberType.fixedLine)); // false
-
-  // changing the country
-  final esPhone = parser.copyWithIsoCode(frPhone, 'ES');
-  print(esPhone.countryCode); // 34
-  print(esPhone.isoCode); // ES
-  print(esPhone.international); // '+34655570576'
-
-  // utils
-  final text = 'hey my phone number is: +33 939 876 218';
-  final found = parser.findPotentialPhoneNumbers(text);
-  print(text.substring(found.first.start, found.first.end));
-}
-=======
-import 'package:phone_numbers_parser/phone_numbers_parser.dart';
-
-void main(List<String> arguments) {
-  final parser = PhoneParser(); // alternatively LightPhoneParser
-  // creation
-  final frPhone = parser.parseRaw('+33 655 5705 76');
-  final frPhone1 = parser.parseWithIsoCode('fr', '655 5705 76');
-  final frPhone2 = parser.parseWithDialCode('33', '655 5705 76');
   final frPhone3 = parser.parseWithIsoCode('fr', '0655 5705 76');
   final allSame =
       frPhone == frPhone1 && frPhone == frPhone2 && frPhone == frPhone3;
@@ -86,5 +55,4 @@
   two - 1 == one;
   var another = one + 2;
   print('$another == $three');
-}
->>>>>>> 73d42c97
+}