--- conflicted
+++ resolved
@@ -1,165 +1,67 @@
-<<<<<<< HEAD
-# Phone Numbers Parser
-
-Dart library for parsing phone numbers. Inspired by Google's libphonenumber and PhoneNumberKit for ios.
-
-The advantage of this lib instead of libphonenumber is that it instantly supports all platforms (no need for channeling).
-
-
-## Features
-
- - Find phone numbers in a text
- - Validate a phone number
- - Find the region of a phone number
- - Phone number parsing
- - A light parser for size aware applications
- - Supports easthern arabic digits
- - Uses best-in-class metadata from Google's libPhoneNumber project. 
-
-
-## Parsers
-There are two parsers: LightPhoneParser and Phone Parser
-
-LightPhoneParser:
-  - smaller size footprint (more will be tree shaken)
-  - uses mainly length information for validation
-  - fast
-
-PhoneParser:
-  - more accurate
-  - bigger size footprint
-  - more computationally intensive
-  - uses pattern matching
-
-### Usage PhoneParser
-
-```dart
-  final parser = PhoneParser(); // alternatively LightPhoneParser
-  // creation
-  final frPhone = parser.parseRaw('+33 655 5705 76');
-  final frPhone1 = parser.parseWithIsoCode('fr', '655 5705 76');
-  final frPhone2 = parser.parseWithCountryCode('33', '655 5705 76');
-  final frPhone3 = parser.parseWithIsoCode('fr', '0655 5705 76');
-  final allSame =
-      frPhone == frPhone1 && frPhone == frPhone2 && frPhone == frPhone3;
-  print(allSame); // true
-
-  // validation
-  print(parser.validate(frPhone1)); // true
-  print(parser.validate(frPhone1, PhoneNumberType.mobile)); // true
-  print(parser.validate(frPhone1, PhoneNumberType.fixedLine)); // false
-
-  // changing the country
-  final esPhone = parser.copyWithIsoCode(frPhone, 'ES');
-  print(esPhone.countryCode); // 34
-  print(esPhone.isoCode); // ES
-  print(esPhone.international); // '+34655570576'
-
-  // utils
-  final text = 'hey my phone number is: +33 939 876 218';
-  final found = parser.findPotentialPhoneNumbers(text);
-  print(text.substring(found.first.start, found.first.end)); 
-```
-
-
-## Migration to 2.0.0
-
-`PhoneNumber.validate` has been removed, use `PhoneParser.validate` or `LightPhoneParser.validate`
-
-## Migration to 1.0.0
-
-1.0.0 introduces two parsers:
-
-  - PhoneParser: Heavy, more accurate and more computationally intensive (relies on pattern matching)
-  - LightPhoneParser: Light, somewhat accurate and less computationally intensive (relies on length)
-  If a light validation based on length suffice, LightPhoneParser can be used, assuming you don't import
-  the other parser, that will decrease the library size footprint.
-
-With this change a few breaking changes had to be made
-
-  before:
-  ```dart
-  final frPhone = PhoneNumber.fromRaw('+33 655 5705 76');
-  final frPhone1 = PhoneNumber.fromIsoCode('FR', '655 5705 76');
-  final valid = frPhone.validate();
-  ```
-
-  after:
-  ```dart
-  final frPhone = PhoneParser.fromRaw('+33 655 5705 76')
-  final frPhone1 = LightPhoneParser.fromIsoCode('FR', '655 5705 76');
-  final valid = PhoneParser.validate(frPhone);
-  ```
-
-## Demo
-
-The phone number input packages has a demo that uses this parser: https://cedvdb.github.io/phone_form_field/
-=======
-# Phone Numbers Parser
-
-Dart library for parsing phone numbers. Inspired by Google's libphonenumber and PhoneNumberKit for ios.
-
-The advantage of this lib instead of libphonenumber is that it instantly supports all platforms (no need for channeling).
-
-
-## Features
-
- - Find phone numbers in a text
- - Validate a phone number
- - Find the country of a phone number (Geocoding available as separate package)
- - A light parser for size aware applications
- - Phone ranges
- - Supports easthern arabic digits
- - Uses best-in-class metadata from Google's libPhoneNumber project. 
-
-
-
-## Parsers
-There are two parsers: LightPhoneParser and Phone Parser
-
-LightPhoneParser:
-  - smaller size footprint (more will be tree shaken)
-  - uses mainly length information for validation
-  - fast
-
-PhoneParser:
-  - more accurate
-  - bigger size footprint
-  - more computationally intensive
-  - uses pattern matching
-
-### Usage PhoneParser
-
-```dart
-  final parser = PhoneParser(); // alternatively LightPhoneParser
-  // creation
-  final frPhone = parser.parseRaw('+33 655 5705 76');
-  final frPhone1 = parser.parseWithIsoCode('fr', '655 5705 76');
-  final frPhone2 = parser.parseWithDialCode('33', '655 5705 76');
-  final frPhone3 = parser.parseWithIsoCode('fr', '0655 5705 76');
-  final allSame =
-      frPhone == frPhone1 && frPhone == frPhone2 && frPhone == frPhone3;
-  print(allSame); // true
-
-  // validation
-  print(parser.validate(frPhone1)); // true
-  print(parser.validate(frPhone1, PhoneNumberType.mobile)); // true
-  print(parser.validate(frPhone1, PhoneNumberType.fixedLine)); // false
-
-  // changing the country
-  final esPhone = parser.copyWithIsoCode(frPhone, 'ES');
-  print(esPhone.dialCode); // 34
-  print(esPhone.isoCode); // ES
-  print(esPhone.international); // '+34655570576'
-
-  // utils
-  final text = 'hey my phone number is: +33 939 876 218';
-  final found = parser.findPotentialPhoneNumbers(text);
-  print(text.substring(found.first.start, found.first.end)); 
-```
-
-
-## Demo
-
-The phone number input packages has a demo that uses this parser: https://cedvdb.github.io/phone_form_field/
->>>>>>> 73d42c97
+# Phone Numbers Parser
+
+Dart library for parsing phone numbers. Inspired by Google's libphonenumber and PhoneNumberKit for ios.
+
+The advantage of this lib instead of libphonenumber is that it instantly supports all platforms (no need for channeling).
+
+
+## Features
+
+ - Find phone numbers in a text
+ - Validate a phone number
+ - Find the country of a phone number (Geocoding available as separate package)
+ - A light parser for size aware applications
+ - Phone ranges
+ - Supports easthern arabic digits
+ - Uses best-in-class metadata from Google's libPhoneNumber project. 
+
+
+
+## Parsers
+There are two parsers: LightPhoneParser and Phone Parser
+
+LightPhoneParser:
+  - smaller size footprint (more will be tree shaken)
+  - uses mainly length information for validation
+  - fast
+
+PhoneParser:
+  - more accurate
+  - bigger size footprint
+  - more computationally intensive
+  - uses pattern matching
+
+### Usage PhoneParser
+
+```dart
+  final parser = PhoneParser(); // alternatively LightPhoneParser
+  // creation
+  final frPhone = parser.parseRaw('+33 655 5705 76');
+  final frPhone1 = parser.parseWithIsoCode('fr', '655 5705 76');
+  final frPhone2 = parser.parseWithDialCode('33', '655 5705 76');
+  final frPhone3 = parser.parseWithIsoCode('fr', '0655 5705 76');
+  final allSame =
+      frPhone == frPhone1 && frPhone == frPhone2 && frPhone == frPhone3;
+  print(allSame); // true
+
+  // validation
+  print(parser.validate(frPhone1)); // true
+  print(parser.validate(frPhone1, PhoneNumberType.mobile)); // true
+  print(parser.validate(frPhone1, PhoneNumberType.fixedLine)); // false
+
+  // changing the country
+  final esPhone = parser.copyWithIsoCode(frPhone, 'ES');
+  print(esPhone.dialCode); // 34
+  print(esPhone.isoCode); // ES
+  print(esPhone.international); // '+34655570576'
+
+  // utils
+  final text = 'hey my phone number is: +33 939 876 218';
+  final found = parser.findPotentialPhoneNumbers(text);
+  print(text.substring(found.first.start, found.first.end)); 
+```
+
+
+## Demo
+
+The phone number input packages has a demo that uses this parser: https://cedvdb.github.io/phone_form_field/