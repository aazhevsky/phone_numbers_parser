<<<<<<< HEAD
import 'package:phone_numbers_parser/src/models/phone_number_exceptions.dart';

abstract class IsoCodeParser {
  /// normalize an iso code to be what the lib expects, mainly uppercases it
  static String normalizeIsoCode(String isoCode) {
    isoCode = isoCode.toUpperCase().trim();
    if (isoCode.length != 2) {
      throw PhoneNumberException(
          code: Code.INVALID_ISO_CODE, description: 'incorrect length');
    }
    return isoCode;
  }
}
=======
import 'package:phone_numbers_parser/src/models/phone_number_exceptions.dart';

abstract class IsoCodeParser {
  /// normalize an iso code to be what the lib expects, mainly uppercases it
  static String normalizeIsoCode(String isoCode) {
    isoCode = isoCode.toUpperCase().trim();
    if (isoCode.length != 2) {
      throw PhoneNumberException(
          code: Code.INVALID_ISO_CODE,
          description: "incorrect length, found '$isoCode'");
    }
    return isoCode;
  }
}
>>>>>>> 73d42c97
<|MERGE_RESOLUTION|>--- conflicted
+++ resolved
@@ -1,18 +1,3 @@
-<<<<<<< HEAD
-import 'package:phone_numbers_parser/src/models/phone_number_exceptions.dart';
-
-abstract class IsoCodeParser {
-  /// normalize an iso code to be what the lib expects, mainly uppercases it
-  static String normalizeIsoCode(String isoCode) {
-    isoCode = isoCode.toUpperCase().trim();
-    if (isoCode.length != 2) {
-      throw PhoneNumberException(
-          code: Code.INVALID_ISO_CODE, description: 'incorrect length');
-    }
-    return isoCode;
-  }
-}
-=======
 import 'package:phone_numbers_parser/src/models/phone_number_exceptions.dart';
 
 abstract class IsoCodeParser {
@@ -26,5 +11,4 @@
     }
     return isoCode;
   }
-}
->>>>>>> 73d42c97
+}